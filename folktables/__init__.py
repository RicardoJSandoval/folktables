__version__ = "0.0.11"

from .folktables import *
from .acs import *
<<<<<<< HEAD
from .load_acs import state_list
from .utils import *
=======
from .load_acs import state_list, generate_categories
>>>>>>> 53a016a8
<|MERGE_RESOLUTION|>--- conflicted
+++ resolved
@@ -2,9 +2,6 @@
 
 from .folktables import *
 from .acs import *
-<<<<<<< HEAD
 from .load_acs import state_list
-from .utils import *
-=======
-from .load_acs import state_list, generate_categories
->>>>>>> 53a016a8
+from .load_acs import generate_categories
+from .utils import *